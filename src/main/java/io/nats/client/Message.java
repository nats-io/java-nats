--- conflicted
+++ resolved
@@ -13,14 +13,11 @@
 
 package io.nats.client;
 
-<<<<<<< HEAD
 import java.time.Duration;
 import java.time.ZonedDateTime;
 import java.util.concurrent.TimeoutException;
-=======
 import io.nats.client.impl.Headers;
 import io.nats.client.support.Status;
->>>>>>> c86c6e35
 
 /**
  * The NATS library uses a Message object to encapsulate incoming messages. Applications
@@ -136,7 +133,6 @@
 	/**
 	 * @return the connection which can be used for publishing, will be null if the subscription is null
 	 */
-<<<<<<< HEAD
 	public Connection getConnection();
 
 	/**
@@ -182,7 +178,4 @@
 	 */
 	public boolean isJetStream();
 
-=======
-	Connection getConnection();
->>>>>>> c86c6e35
 }