--- conflicted
+++ resolved
@@ -13,12 +13,7 @@
 
 	<groupId>io.nats</groupId>
 	<artifactId>jnats</artifactId>
-<<<<<<< HEAD
 	<version>0.5.0-SNAPSHOT</version>
-=======
-	<version>0.4.1</version>
->>>>>>> 895d9804
-
 	<name>jnats</name>
 	<description>Java client library for NATS Messaging System</description>
 	<url>https://github.com/nats-io/jnats</url>
@@ -73,11 +68,7 @@
 		<url>https://github.com/nats-io/jnats</url>
 		<connection>scm:git:git://github.com/nats-io/jnats.git</connection>
 		<developerConnection>scm:git:git@github.com:nats-io/jnats.git</developerConnection>
-<<<<<<< HEAD
         <tag>HEAD</tag>
-=======
-        <tag>jnats-0.4.1</tag>
->>>>>>> 895d9804
 	</scm>
 
 	<issueManagement>
